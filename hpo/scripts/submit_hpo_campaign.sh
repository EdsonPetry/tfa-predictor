--- conflicted
+++ resolved
@@ -6,11 +6,7 @@
 #SBATCH --job-name=hpo_manager
 #SBATCH --output=hpo_manager_%j.out
 #SBATCH --mail-type=BEGIN,END,FAIL
-<<<<<<< HEAD
-#SBATCH --mail-user=elp95@rutgers.edu
-=======
 #SBATCH --mail-user=edson.petry@rutgers.edu
->>>>>>> 1951f4af
 
 # This script serves as the main entry point for running an HPO campaign
 # on the Amarel cluster. It starts a manager process that submits
